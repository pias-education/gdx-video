/*******************************************************************************
 * Copyright 2014 See AUTHORS file.
 *
 * Licensed under the Apache License, Version 2.0 (the "License");
 * you may not use this file except in compliance with the License.
 * You may obtain a copy of the License at
 *
 *   http://www.apache.org/licenses/LICENSE-2.0
 *
 * Unless required by applicable law or agreed to in writing, software
 * distributed under the License is distributed on an "AS IS" BASIS,
 * WITHOUT WARRANTIES OR CONDITIONS OF ANY KIND, either express or implied.
 * See the License for the specific language governing permissions and
 * limitations under the License.
 ******************************************************************************/

package com.badlogic.gdx.video;

import java.io.BufferedInputStream;
import java.io.FileNotFoundException;
import java.io.IOException;
import java.nio.ByteBuffer;
import java.nio.channels.Channels;
import java.nio.channels.ReadableByteChannel;

import com.badlogic.gdx.Gdx;
import com.badlogic.gdx.files.FileHandle;
import com.badlogic.gdx.graphics.Camera;
import com.badlogic.gdx.graphics.GL20;
import com.badlogic.gdx.graphics.Mesh;
import com.badlogic.gdx.graphics.Pixmap;
import com.badlogic.gdx.graphics.Pixmap.Format;
import com.badlogic.gdx.graphics.Texture;
import com.badlogic.gdx.graphics.VertexAttribute;
import com.badlogic.gdx.graphics.glutils.ShaderProgram;
import com.badlogic.gdx.utils.viewport.FitViewport;
import com.badlogic.gdx.utils.viewport.Viewport;
import com.badlogic.gdx.video.VideoDecoder.VideoDecoderBuffers;

/**
 * Desktop implementation of the VideoPlayer
 *
 * @author Rob Bogie <rob.bogie@codepoke.net>
 */
public class VideoPlayerDesktop implements VideoPlayer {

	 //@formatter:off
	 private static final String vertexShader = "attribute vec4 a_position;    \n" +
		 "attribute vec2 a_texCoord0;\n" +
		 "uniform mat4 u_worldView;\n" +
		 "varying vec2 v_texCoords;" +
		 "void main()                  \n" +
		 "{                            \n" +
		 "   v_texCoords = a_texCoord0; \n" +
		 "   gl_Position =  u_worldView * a_position;  \n" +
		 "}                            \n";
	 private static final String fragmentShader = "varying vec2 v_texCoords;\n" +
		 "uniform sampler2D u_texture;\n" +
		 "void main()                                  \n" +
		 "{                                            \n" +
		 "  gl_FragColor = texture2D(u_texture, v_texCoords);\n" +
		 "}";

	 //@formatter:on

	 Viewport viewport;
	 Camera cam;

	 VideoDecoder decoder;
	 Pixmap image;
	 Texture texture;
	 RawMusic audio;
	 long startTime = 0;
	 boolean showAlreadyDecodedFrame = false;

	 BufferedInputStream inputStream;
	 ReadableByteChannel fileChannel;

	 boolean paused = false;
	 long timeBeforePause = 0;

	 ShaderProgram shader = new ShaderProgram(vertexShader, fragmentShader);

	 Mesh mesh;
	 boolean customMesh = false;

	 int currentVideoWidth, currentVideoHeight;
	 VideoSizeListener sizeListener;
	 CompletionListener completionListener;
	 FileHandle currentFile;

	 boolean playing = false;
	 private int primitiveType = GL20.GL_TRIANGLES;

	 public VideoPlayerDesktop () {
		  this(new FitViewport(Gdx.graphics.getWidth(), Gdx.graphics.getHeight()));
	 }

	 public VideoPlayerDesktop (Viewport viewport) {
		  this.viewport = viewport;

		  mesh = new Mesh(true, 4, 6, VertexAttribute.Position(), VertexAttribute.TexCoords(0));
		  mesh.setIndices(new short[] {0, 1, 2, 2, 3, 0});

		  cam = viewport.getCamera();
	 }

	 public VideoPlayerDesktop (Camera cam, Mesh mesh, int primitiveType) {
		  this.cam = cam;
		  this.mesh = mesh;
		  this.primitiveType = primitiveType;
		  customMesh = true;
	 }

	 @Override public boolean play (FileHandle file) throws FileNotFoundException {
		  if (file == null) {
				return false;
		  }
		  if (!file.exists()) {
				throw new FileNotFoundException("Could not find file: " + file.path());
		  }

		  currentFile = file;

		  if (!FfMpeg.isLoaded()) {
				FfMpeg.loadLibraries();
		  }

		  if (decoder != null) {
				// Do all the cleanup
				stop();
		  }

		  inputStream = file.read(1024 * 1024);
		  fileChannel = Channels.newChannel(inputStream);

		  decoder = new VideoDecoder();
		  VideoDecoderBuffers buffers = null;
		  try {
				buffers = decoder.loadStream(this, "readFileContents");

				if (buffers != null) {
					 ByteBuffer audioBuffer = buffers.getAudioBuffer();
					if(audioBuffer != null) {
						audio = new RawMusic(decoder, audioBuffer, buffers.getAudioChannels(), buffers.getAudioSampleRate());
					}
					currentVideoWidth = buffers.getVideoWidth();
					currentVideoHeight = buffers.getVideoHeight();
				} else {
					 return false;
				}
		  } catch (Exception e) {
				e.printStackTrace();
				return false;
		  }

		  if (sizeListener != null) {
				sizeListener.onVideoSize(currentVideoWidth, currentVideoHeight);
		  }

		  image = new Pixmap(buffers.getVideoWidth(), buffers.getVideoHeight(), Format.RGB888);

		  float x = -buffers.getVideoWidth() / 2;
		  float y = -buffers.getVideoHeight() / 2;
		  float width = buffers.getVideoWidth();
		  float height = buffers.getVideoHeight();

		  //@formatter:off
		  if (!customMesh)
				mesh.setVertices(
					new float[] {x, y, 0, 0, 1, x + width, y, 0, 1, 1, x + width, y + height, 0, 1, 0, x, y + height, 0, 0, 0});
		  //@formatter:on

		  if (viewport != null)
				viewport.setWorldSize(width, height);
		  playing = true;
		  return true;
	 }

	 @Override public void resize (int width, int height) {
		  if (!customMesh) {
				viewport.update(width, height);
		  }
	 }

	 /**
	  * Called by jni to fill in the file buffer.
	  *
	  * @param buffer The buffer that needs to be filled
	  * @return The amount that has been filled into the buffer.
	  */
	 @SuppressWarnings("unused") private int readFileContents (ByteBuffer buffer) {
		  try {
				buffer.rewind();
				return fileChannel.read(buffer);
		  } catch (IOException e) {
				e.printStackTrace();
		  }
		  return 0;
	 }

	 @Override public boolean render () {
		  if (decoder != null && !paused) {
				if (startTime == 0) {
					 // Since startTime is 0, this means that we should now display the first frame of the video, and set the
					 // time.
					 startTime = System.currentTimeMillis();
					 if (audio != null) {
						  audio.play();
					 }
				}

				if (!showAlreadyDecodedFrame) {
					 ByteBuffer videoData = decoder.nextVideoFrame();
					 if (videoData != null) {

						  ByteBuffer data = image.getPixels();
						  data.rewind();
						  data.put(videoData);
						  data.rewind();
						  if (texture != null) {
								texture.dispose();
						  }
						  texture = new Texture(image);
					 } else {
						  playing = false;
						  renderTexture();
						  if (completionListener != null) {
								completionListener.onCompletionListener(currentFile);
						  }
						  return false;
					 }
				}

				showAlreadyDecodedFrame = false;
				long currentFrameTimestamp = (long)(decoder.getCurrentFrameTimestamp() * 1000);
				long currentVideoTime = (System.currentTimeMillis() - startTime);
				int difference = (int)(currentFrameTimestamp - currentVideoTime);
				if (difference > 20) {
					 // Difference is more than a frame, draw this one twice
					 showAlreadyDecodedFrame = true;
				}

		  }
		  
		  if (texture != null) {
			  renderTexture();
		  }
		  return true;
	 }

	 private void renderTexture () {
		  texture.bind();
		  shader.begin();
		  shader.setUniformMatrix("u_worldView", cam.combined);
		  shader.setUniformi("u_texture", 0);
		  mesh.render(shader, primitiveType);
		  shader.end();
	 }

	 /**
	  * Will return whether the buffer is filled. At the time of writing, the buffer used can store 10 frames of video.
	  * You can find the value in jni/VideoDecoder.h
	  *
	  * @return whether buffer is filled.
	  */
	 @Override public boolean isBuffered () {
		  if (decoder != null) {
				return decoder.isBuffered();
		  }
		  return false;
	 }

	 @Override public void stop () {
		  playing = false;

		  if (audio != null) {
				audio.dispose();
				audio = null;
		  }
		  if (texture != null) {
				texture.dispose();
				texture = null;
		  }
		  if (image != null) {
				image.dispose();
				image = null;
		  }
		  if (decoder != null) {
				decoder.dispose();
				decoder = null;
		  }
		  if (inputStream != null) {
				try {
					 inputStream.close();
				} catch (IOException e) {
					 e.printStackTrace();
				}
				inputStream = null;
		  }

		  startTime = 0;
		  showAlreadyDecodedFrame = false;
	 }

	 @Override public void pause () {
		  if (!paused) {
				paused = true;
				if (audio != null) {
					audio.pause();
				}
				timeBeforePause = System.currentTimeMillis() - startTime;
		  }
	 }

	 @Override public void resume () {
		  if (paused) {
				paused = false;
				if (audio != null) {
					audio.play();
				}
				startTime = System.currentTimeMillis() - timeBeforePause;
		  }
	 }

	 @Override public void dispose () {
		  stop();

		  if (!customMesh && mesh != null) {
				mesh.dispose();
		  }
	 }

	 @Override public void setOnVideoSizeListener (VideoSizeListener listener) {
		  sizeListener = listener;
	 }

	 @Override public void setOnCompletionListener (CompletionListener listener) {
		  completionListener = listener;
	 }

	 @Override public int getVideoWidth () {
		  return currentVideoWidth;
	 }

	 @Override public int getVideoHeight () {
		  return currentVideoHeight;
	 }

	 @Override public boolean isPlaying () {
		  return playing;
	 }

	 @Override
<<<<<<< HEAD
	 public void setVolume(float volume) {
		audio.setVolume(volume);
	}

	 @Override
	 public float getVolume() {
		return audio.getVolume();
	}
=======
	 public int getCurrentTimestamp () {
		  return (int)(decoder.getCurrentFrameTimestamp() * 1000);
	 }
>>>>>>> 6013c404
}<|MERGE_RESOLUTION|>--- conflicted
+++ resolved
@@ -352,7 +352,6 @@
 	 }
 
 	 @Override
-<<<<<<< HEAD
 	 public void setVolume(float volume) {
 		audio.setVolume(volume);
 	}
@@ -361,9 +360,9 @@
 	 public float getVolume() {
 		return audio.getVolume();
 	}
-=======
-	 public int getCurrentTimestamp () {
+
+	 @Override public int getCurrentTimestamp () {
 		  return (int)(decoder.getCurrentFrameTimestamp() * 1000);
 	 }
->>>>>>> 6013c404
+
 }