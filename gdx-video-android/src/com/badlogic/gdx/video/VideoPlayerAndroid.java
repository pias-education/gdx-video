/*******************************************************************************
 * Copyright 2014 See AUTHORS file.
 *
 * Licensed under the Apache License, Version 2.0 (the "License");
 * you may not use this file except in compliance with the License.
 * You may obtain a copy of the License at
 *
 *   http://www.apache.org/licenses/LICENSE-2.0
 *
 * Unless required by applicable law or agreed to in writing, software
 * distributed under the License is distributed on an "AS IS" BASIS,
 * WITHOUT WARRANTIES OR CONDITIONS OF ANY KIND, either express or implied.
 * See the License for the specific language governing permissions and
 * limitations under the License.
 ******************************************************************************/

package com.badlogic.gdx.video;

import java.io.FileNotFoundException;
import java.io.IOException;

import android.content.res.AssetFileDescriptor;
import android.content.res.AssetManager;
import android.graphics.SurfaceTexture;
import android.graphics.SurfaceTexture.OnFrameAvailableListener;
import android.media.MediaPlayer;
import android.media.MediaPlayer.OnCompletionListener;
import android.media.MediaPlayer.OnErrorListener;
import android.media.MediaPlayer.OnPreparedListener;
import android.opengl.GLES11Ext;
import android.opengl.GLES20;
import android.os.Handler;
import android.os.Looper;
import android.util.Log;
import android.view.Surface;

import com.badlogic.gdx.Files.FileType;
import com.badlogic.gdx.Gdx;
import com.badlogic.gdx.backends.android.AndroidApplication;
import com.badlogic.gdx.files.FileHandle;
import com.badlogic.gdx.graphics.Camera;
import com.badlogic.gdx.graphics.GL20;
import com.badlogic.gdx.graphics.Mesh;
import com.badlogic.gdx.graphics.VertexAttribute;
import com.badlogic.gdx.graphics.glutils.ShaderProgram;
import com.badlogic.gdx.utils.viewport.FitViewport;
import com.badlogic.gdx.utils.viewport.Viewport;

/**
 * Android implementation of the VideoPlayer class.
 *
 * @author Rob Bogie <rob.bogie@codepoke.net>
 */
public class VideoPlayerAndroid implements VideoPlayer, OnFrameAvailableListener {

	 private static final String ATTRIBUTE_TEXCOORDINATE = ShaderProgram.TEXCOORD_ATTRIBUTE + "0";
	 private static final String VARYING_TEXCOORDINATE = "varTexCoordinate";
	 private static final String UNIFORM_TEXTURE = "texture";
	 private static final String UNIFORM_CAMERATRANSFORM = "camTransform";

	//@formatter:off
	String vertexShaderCode = "attribute highp vec4 a_position; \n" +
		"attribute highp vec2 " + ATTRIBUTE_TEXCOORDINATE + ";" +
		"uniform highp mat4 " + UNIFORM_CAMERATRANSFORM + ";" +
		"varying highp vec2 " + VARYING_TEXCOORDINATE + ";" +
		"void main() \n" +
		"{ \n" +
		" gl_Position = " + UNIFORM_CAMERATRANSFORM + " * a_position; \n" +
		" varTexCoordinate = " + ATTRIBUTE_TEXCOORDINATE + ";\n" +
		"} \n";

	String fragmentShaderCode = "#extension GL_OES_EGL_image_external : require\n" +
		"uniform samplerExternalOES " + UNIFORM_TEXTURE + ";" +
		"varying highp vec2 " + VARYING_TEXCOORDINATE + ";" +
		"void main()                 \n" +
		"{                           \n" +
		"  gl_FragColor = texture2D(" + UNIFORM_TEXTURE + ", " + VARYING_TEXCOORDINATE + ");    \n" +
		"}";
	//@formatter:on

	 private ShaderProgram shader;
	 private int[] textures = new int[1];
	 private SurfaceTexture videoTexture;

	 private MediaPlayer player;
	 private boolean prepared = false;
	 private boolean frameAvailable = false;
	 private boolean done = false;

	 private Viewport viewport;
	 private Camera cam;
	 private Mesh mesh;

	 private boolean customMesh = false;

	 VideoSizeListener sizeListener;
	 CompletionListener completionListener;
	 private int primitiveType = GL20.GL_TRIANGLES;

	 private float currentVolume = 1.0f;

    /**
     * Used for sending mediaplayer tasks to the Main Looper
     */
    private static Handler handler;

    /**
     * Lock used for waiting if the player was not yet created.
     */
    Object lock = new Object();

	 public VideoPlayerAndroid () {
		  this(new FitViewport(Gdx.graphics.getWidth(), Gdx.graphics.getHeight()));
	 }

	 public VideoPlayerAndroid (Viewport viewport) {
		  shader = new ShaderProgram(vertexShaderCode, fragmentShaderCode);
		  setupRenderTexture();

		  this.viewport = viewport;
		  cam = viewport.getCamera();
		  mesh = new Mesh(true, 4, 6, VertexAttribute.Position(), VertexAttribute.TexCoords(0));
		  //@formatter:off
		  mesh.setVertices(new float[] {0, 0, 0, 0, 1, 0, 0, 0, 1, 1, 0, 0, 0, 1, 0, 0, 0, 0, 0, 0});
		  //@formatter:on
		  mesh.setIndices(new short[] {0, 1, 2, 2, 3, 0});

         initializeMediaPlayer();
	 }

	 public VideoPlayerAndroid (Camera cam, Mesh mesh, int primitiveType) {
		  this.cam = cam;
		  this.mesh = mesh;
		  this.primitiveType = primitiveType;
		  customMesh = true;
		  setupRenderTexture();

         initializeMediaPlayer();
	 }

    private void initializeMediaPlayer() {
        if(handler == null)
            handler = new Handler(Looper.getMainLooper());

        handler.post(new Runnable() {
            @Override
            public void run() {
                synchronized (lock) {
                    player = new MediaPlayer();
                    lock.notify();
                }
            }
        });
    }

	 @Override public boolean play (final FileHandle file) throws FileNotFoundException {
		  if (!file.exists()) {
				throw new FileNotFoundException("Could not find file: " + file.path());
		  }

         //Wait for the player to be created. (If the Looper thread is busy,
         if(player == null) {
             synchronized (lock) {
                 while(player == null) {
                     try {
                         lock.wait();
                     } catch (InterruptedException e) {
                         return false;
                     }
                 }
             }
         }

          player.reset();
          done = false;

		  player.setOnPreparedListener(new OnPreparedListener() {
				@Override public void onPrepared (MediaPlayer mp) {
					 float x = -mp.getVideoWidth() / 2;
					 float y = -mp.getVideoHeight() / 2;
					 float width = mp.getVideoWidth();
					 float height = mp.getVideoHeight();

					 //@formatter:off
					 mesh.setVertices(
						 new float[] {x, y, 0, 0, 1, x + width, y, 0, 1, 1, x + width, y + height, 0, 1, 0, x, y + height, 0, 0, 0});
					 //@formatter:on

					 // set viewport world dimensions according to video dimensions and viewport type
					 viewport.setWorldSize(width, height);
					 Gdx.app.postRunnable(new Runnable() {
						 @Override public void run() {
							 // force viewport update to let scaling take effect
							 viewport.update(Gdx.graphics.getWidth(), Gdx.graphics.getHeight());
						 }
					 });

					 prepared = true;
					 if (sizeListener != null) {
						  sizeListener.onVideoSize(width, height);
					 }
					 mp.start();
				}
		  });
		  player.setOnErrorListener(new OnErrorListener() {
				@Override public boolean onError (MediaPlayer mp, int what, int extra) {
					 done = true;
					 Log.e("VideoPlayer", String.format("Error occured: %d, %d\n", what, extra));
					 return false;
				}
		  });

		  player.setOnCompletionListener(new OnCompletionListener() {
				@Override public void onCompletion (MediaPlayer mp) {
					 done = true;
					 if (completionListener != null) {
						  completionListener.onCompletionListener(file);
					 }
				}
		  });

		  try {
				if (file.type() == FileType.Classpath || (file.type() == FileType.Internal && !file.file().exists())) {
					 AssetManager assets = ((AndroidApplication)Gdx.app).getAssets();
					 AssetFileDescriptor descriptor = assets.openFd(file.name());
					 player.setDataSource(descriptor.getFileDescriptor(), descriptor.getStartOffset(), descriptor.getLength());
				} else {
					 player.setDataSource(file.file().getAbsolutePath());
				}
				player.setSurface(new Surface(videoTexture));
				player.prepareAsync();
		  } catch (IOException e) {
				e.printStackTrace();
		  }

		  return true;
	 }

	 @Override public void resize (int width, int height) {
		  if (!customMesh) {

				viewport.update(width, height);
		  }
	 }

	 @Override public boolean render () {
		  if (done) {
				return false;
		  }
		  if (!prepared) {
				return true;
		  }
		  synchronized (this) {
				if (frameAvailable) {
					 videoTexture.updateTexImage();
					 frameAvailable = false;
				}
		  }

		  // Draw texture
		  GLES20.glBindTexture(GLES11Ext.GL_TEXTURE_EXTERNAL_OES, textures[0]);
		  shader.begin();
		  shader.setUniformMatrix(UNIFORM_CAMERATRANSFORM, cam.combined);
		  mesh.render(shader, primitiveType);
		  shader.end();

		  return !done;
	 }

	 /**
	  * For android, this will return whether the prepareAsync method of the android MediaPlayer is done with preparing.
	  *
	  * @return whether the buffer is filled.
	  */
	 @Override public boolean isBuffered () {
		  return prepared;
	 }

	 @Override public void stop () {
		  if (player != null && player.isPlaying()) {
				player.stop();
		  }
		  prepared = false;
		  done = true;
	 }

	 private void setupRenderTexture () {
		  // Generate the actual texture
		  GLES20.glActiveTexture(GLES20.GL_TEXTURE0);
		  GLES20.glGenTextures(1, textures, 0);
		  GLES20.glBindTexture(GLES11Ext.GL_TEXTURE_EXTERNAL_OES, textures[0]);

		  videoTexture = new SurfaceTexture(textures[0]);
		  videoTexture.setOnFrameAvailableListener(this);
	 }

	 @Override public void onFrameAvailable (SurfaceTexture surfaceTexture) {
		  synchronized (this) {
				frameAvailable = true;
		  }
	 }

	 @Override public void pause () {
		  // If it is running
		  if (prepared) {
				player.pause();
		  }
	 }

	 @Override public void resume () {
		  // If it is running
		  if (prepared) {
				player.start();
		  }
	 }

	 @Override public void dispose () {
		  stop();
         if(player != null)
             player.release();

		  videoTexture.detachFromGLContext();

		  GLES20.glDeleteTextures(1, textures, 0);

		  if (shader != null) {
				shader.dispose();
		  }

		  if (!customMesh && mesh != null) {
				mesh.dispose();
		  }
	 }

	 @Override public void setOnVideoSizeListener (VideoSizeListener listener) {
		  sizeListener = listener;
	 }

	 @Override public void setOnCompletionListener (CompletionListener listener) {
		  completionListener = listener;
	 }

	 @Override public int getVideoWidth () {
		  if (!prepared) {
				throw new IllegalStateException("Can't get width when video is not yet buffered!");
		  }
		  return player.getVideoWidth();
	 }

	 @Override public int getVideoHeight () {
		  if (!prepared) {
				throw new IllegalStateException("Can't get height when video is not yet buffered!");
		  }
		  return player.getVideoHeight();
	 }

	 @Override public boolean isPlaying () {
		  return player.isPlaying();
	 }

	 @Override
<<<<<<< HEAD
	 public void setVolume(float volume) {
		 currentVolume = volume;
		 player.setVolume(volume, volume);
	 }

	 @Override
	 public float getVolume() {
		return currentVolume;
	}

=======
	 public int getCurrentTimestamp () {
		 return player.getCurrentPosition();
	 }

>>>>>>> 6013c404
}<|MERGE_RESOLUTION|>--- conflicted
+++ resolved
@@ -359,7 +359,6 @@
 	 }
 
 	 @Override
-<<<<<<< HEAD
 	 public void setVolume(float volume) {
 		 currentVolume = volume;
 		 player.setVolume(volume, volume);
@@ -368,12 +367,10 @@
 	 @Override
 	 public float getVolume() {
 		return currentVolume;
-	}
-
-=======
-	 public int getCurrentTimestamp () {
-		 return player.getCurrentPosition();
-	 }
-
->>>>>>> 6013c404
+	 }
+
+	 @Override public int getCurrentTimestamp () {
+		  return player.getCurrentPosition();
+	 }
+
 }